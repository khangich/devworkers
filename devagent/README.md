# DevAgent

DevAgent is a lightweight, headless automation runner for macOS that lets you describe repo tasks in natural language, store the workflow as YAML, and schedule executions locally. It is written in Go and ships as a single binary suitable for Apple Silicon and Intel Macs.

## Installation

```bash
curl -fsSL https://raw.githubusercontent.com/khangich/devworkers/main/devagent/scripts/install.sh | bash
```

> Requires Go 1.22+ at install time so the script can build the binary locally. Override the source repo by exporting `DEVAGENT_REPO` if using a fork.

The install script builds the `devagent` binary (or downloads a cached build when available), installs it into `/usr/local/bin` (falling back to `/opt/homebrew/bin` on Apple Silicon), writes the LaunchAgent file `~/Library/LaunchAgents/com.llmlab.devagent.plist`, and loads it via `launchctl`. After the script completes you can inspect logs with:

```bash
log stream --predicate 'process == "devagent"'
```

## Quick start

```bash
export OPENAI_API_KEY=sk-...
<<<<<<< HEAD
devagent new "repo ~/code/app; checkout feature/x; run 'pytest -q'; every weekday at 9am"
=======
devagent new \                   
      --repo "https://github.com/khangich/machine-learning-interview" \
      --cron "8 11 * * 1-5" \
      --step "git pull" \
      --step "cat README.md" \
      --approve \
      "every weekday at 11:08am"


>>>>>>> 07cfd6b0
devagent run
devagent schedule list
```

If you do not provide an API key, supply `--cron`, `--repo`, and one or more `--step` flags when running `devagent new`.

## Troubleshooting

- Check the daemon: `launchctl list | grep devagent`
- Inspect daemon logs: `log stream --predicate 'process == "devagent"'`
- Remove a job: `devagent schedule remove <name>`

## Development

Run tests and build the binary locally:

```bash
cd devagent
go test ./...
go build ./cmd/devagent
```

To uninstall
```bash
bash scripts/uninstall.sh
```

The SQLite state file lives at `~/.devagent/state.db` and run artifacts are stored under `devagent_runs/` inside the configured repo.<|MERGE_RESOLUTION|>--- conflicted
+++ resolved
@@ -20,9 +20,8 @@
 
 ```bash
 export OPENAI_API_KEY=sk-...
-<<<<<<< HEAD
 devagent new "repo ~/code/app; checkout feature/x; run 'pytest -q'; every weekday at 9am"
-=======
+
 devagent new \                   
       --repo "https://github.com/khangich/machine-learning-interview" \
       --cron "8 11 * * 1-5" \
@@ -32,7 +31,6 @@
       "every weekday at 11:08am"
 
 
->>>>>>> 07cfd6b0
 devagent run
 devagent schedule list
 ```
